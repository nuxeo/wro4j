--- conflicted
+++ resolved
@@ -1,77 +1,73 @@
-<?xml version="1.0" encoding="UTF-8"?>
-<project xmlns="http://maven.apache.org/POM/4.0.0" xmlns:xsi="http://www.w3.org/2001/XMLSchema-instance" xsi:schemaLocation="http://maven.apache.org/POM/4.0.0 http://maven.apache.org/maven-v4_0_0.xsd">
-  <modelVersion>4.0.0</modelVersion>
-
-  <parent>
-    <groupId>ro.isdc.wro4j</groupId>
-    <artifactId>wro4j-examples</artifactId>
-<<<<<<< HEAD
-		<version>1.4.2</version>
-=======
-		<version>1.4.3</version>
->>>>>>> bf0e3ec7
-  </parent>
-
-  <artifactId>wro4j-standalone</artifactId>
-  <packaging>war</packaging>
-  <name>wro4j standalone example project</name>
-
-	<properties>
-		<project_charset>UTF-8</project_charset>
-	</properties>
-  
-  <dependencies>
-    <!-- Project Dependencies -->
-    <dependency>
-      <groupId>${project.groupId}</groupId>
-      <artifactId>wro4j-extensions</artifactId>	  
-    </dependency>        
-    <dependency>
-      <groupId>javax.servlet</groupId>
-      <artifactId>servlet-api</artifactId>
-    </dependency>
-  </dependencies>
-    
-  <build>
-    <resources>      
-      <resource>
-        <filtering>false</filtering>
-        <directory>src/main/webapp</directory>        
-      </resource>          
-    </resources>  
-    <plugins>     
-      <plugin>
-        <groupId>ro.isdc.wro4j</groupId>
-        <artifactId>wro4j-maven-plugin</artifactId>
-        <version>1.4.2</version>
-        <executions>
-          <execution>
-            <goals>
-              <goal>run</goal>
-              <!--
-              <goal>jshint</goal>
-                            
-              <goal>csslint</goal>
-              -->
-            </goals>
-          </execution>
-        </executions>
-        <configuration>
-          <wroManagerFactory>ro.isdc.wro.extensions.manager.standalone.GoogleStandaloneManagerFactory</wroManagerFactory>
-          <ignoreMissingResources>true</ignoreMissingResources>          
-          <failNever>true</failNever>
-          <cssDestinationFolder>${project.build.directory}/${project.build.finalName}/bundle/</cssDestinationFolder>
-          <extraConfigFile>c:/path/wro.proprties</extraConfigFile>
-          <!--
-          <wroManagerFactory>ro.isdc.wro.examples.manager.CustomStandaloneWroManagerFactory</wroManagerFactory>          
-          <wroManagerFactory>ro.isdc.wro.maven.plugin.manager.factory.ConfigurableWroManagerFactory</wroManagerFactory>
-          <wroManagerFactory>ro.isdc.wro.extensions.manager.standalone.FingerprintAwareStandaloneManagerFactory</wroManagerFactory>
-          <wroManagerFactory>ro.isdc.wro.extensions.manager.standalone.YUIStandaloneManagerFactory</wroManagerFactory>
-          <wroManagerFactory>ro.isdc.wro.examples.manager.CustomStandaloneWroManagerFactory</wroManagerFactory>
-          <wroManagerFactory>ro.isdc.wro.extensions.manager.standalone.GoogleStandaloneManagerFactory</wroManagerFactory>
-          -->
-        </configuration>
-      </plugin>
-    </plugins>
-  </build>
-</project>
+<?xml version="1.0" encoding="UTF-8"?>
+<project xmlns="http://maven.apache.org/POM/4.0.0" xmlns:xsi="http://www.w3.org/2001/XMLSchema-instance" xsi:schemaLocation="http://maven.apache.org/POM/4.0.0 http://maven.apache.org/maven-v4_0_0.xsd">
+  <modelVersion>4.0.0</modelVersion>
+
+  <parent>
+    <groupId>ro.isdc.wro4j</groupId>
+    <artifactId>wro4j-examples</artifactId>
+		<version>1.4.3</version>
+  </parent>
+
+  <artifactId>wro4j-standalone</artifactId>
+  <packaging>war</packaging>
+  <name>wro4j standalone example project</name>
+
+	<properties>
+		<project_charset>UTF-8</project_charset>
+	</properties>
+  
+  <dependencies>
+    <!-- Project Dependencies -->
+    <dependency>
+      <groupId>${project.groupId}</groupId>
+      <artifactId>wro4j-extensions</artifactId>	  
+    </dependency>        
+    <dependency>
+      <groupId>javax.servlet</groupId>
+      <artifactId>servlet-api</artifactId>
+    </dependency>
+  </dependencies>
+    
+  <build>
+    <resources>      
+      <resource>
+        <filtering>false</filtering>
+        <directory>src/main/webapp</directory>        
+      </resource>          
+    </resources>  
+    <plugins>     
+      <plugin>
+        <groupId>ro.isdc.wro4j</groupId>
+        <artifactId>wro4j-maven-plugin</artifactId>
+        <version>1.4.2-SNAPSHOT</version>
+        <executions>
+          <execution>
+            <goals>
+              <goal>run</goal>
+              <!--
+              <goal>jshint</goal>
+                            
+              <goal>csslint</goal>
+              -->
+            </goals>
+          </execution>
+        </executions>
+        <configuration>
+          <wroManagerFactory>ro.isdc.wro.extensions.manager.standalone.GoogleStandaloneManagerFactory</wroManagerFactory>
+          <ignoreMissingResources>true</ignoreMissingResources>          
+          <failNever>true</failNever>
+          <cssDestinationFolder>${project.build.directory}/${project.build.finalName}/bundle/</cssDestinationFolder>
+          <extraConfigFile>c:/path/wro.proprties</extraConfigFile>
+          <!--
+          <wroManagerFactory>ro.isdc.wro.examples.manager.CustomStandaloneWroManagerFactory</wroManagerFactory>          
+          <wroManagerFactory>ro.isdc.wro.maven.plugin.manager.factory.ConfigurableWroManagerFactory</wroManagerFactory>
+          <wroManagerFactory>ro.isdc.wro.extensions.manager.standalone.FingerprintAwareStandaloneManagerFactory</wroManagerFactory>
+          <wroManagerFactory>ro.isdc.wro.extensions.manager.standalone.YUIStandaloneManagerFactory</wroManagerFactory>
+          <wroManagerFactory>ro.isdc.wro.examples.manager.CustomStandaloneWroManagerFactory</wroManagerFactory>
+          <wroManagerFactory>ro.isdc.wro.extensions.manager.standalone.GoogleStandaloneManagerFactory</wroManagerFactory>
+          -->
+        </configuration>
+      </plugin>
+    </plugins>
+  </build>
+</project>