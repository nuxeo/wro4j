--- conflicted
+++ resolved
@@ -68,11 +68,9 @@
   private ProcessorsFactory processorsFactory;
   private NamingStrategy namingStrategy;
   private ResourceAuthorizationManager authorizationManager;
-<<<<<<< HEAD
+  private CacheKeyFactory cacheKeyFactory;
   private MetaDataFactory metaDataFactory;
-=======
-  private CacheKeyFactory cacheKeyFactory;
->>>>>>> 9c47a460
+
   /**
    * Handles the lazy synchronized creation of the manager
    */
@@ -108,13 +106,11 @@
       if (authorizationManager == null) {
         authorizationManager = newAuthorizationManager();
       }
-<<<<<<< HEAD
+      if (cacheKeyFactory == null) {
+        cacheKeyFactory = newCacheKeyFactory();
+      }
       if (metaDataFactory == null) {
         metaDataFactory = newMetaDataFactory();
-=======
-      if (cacheKeyFactory == null) {
-        cacheKeyFactory = newCacheKeyFactory();
->>>>>>> 9c47a460
       }
 
       manager.setGroupExtractor(groupExtractor);
@@ -126,17 +122,10 @@
       manager.setModelFactory(modelFactory);
       manager.setModelTransformers(modelTransformers);
       manager.setResourceAuthorizationManager(authorizationManager);
-<<<<<<< HEAD
+      manager.setCacheKeyFactory(cacheKeyFactory);
       manager.setMetaDataFactory(metaDataFactory);
 
       onAfterInitializeManager(manager);
-=======
-      manager.setCacheKeyFactory(cacheKeyFactory);
-
-      // initialize before injection to allow injector do its job properly
-      onAfterInitializeManager(manager);
-
->>>>>>> 9c47a460
       return manager;
     }
   };
@@ -176,16 +165,6 @@
     return this;
   }
 
-<<<<<<< HEAD
-=======
-  /**
-   * @return the namingStrategy
-   */
-  public NamingStrategy getNamingStrategy() {
-    return namingStrategy;
-  }
-
->>>>>>> 9c47a460
   /**
    * @return default implementation of modelTransformers.
    */
@@ -262,8 +241,6 @@
     return new DefaultGroupExtractor();
   }
 
-<<<<<<< HEAD
-=======
   /**
    * @return default implementation of {@link CacheKeyFactory}.
    */
@@ -271,7 +248,6 @@
     return new DefaultCacheKeyFactory();
   }
 
->>>>>>> 9c47a460
   /**
    * @param servletContext
    *          {@link ServletContext} which could be useful for creating dynamic {@link WroModel}.
@@ -290,7 +266,6 @@
     return new XmlModelFactory();
   }
 
-<<<<<<< HEAD
   /**
    * @return default implementation of {@link MetaDataFactory} used when no {@link MetaDataFactory} is set.
    */
@@ -298,8 +273,6 @@
     return new DefaultMetaDataFactory();
   }
 
-=======
->>>>>>> 9c47a460
   /**
    * @param groupExtractor
    *          the groupExtractor to set
@@ -328,10 +301,7 @@
     this.hashStrategy = hashBuilder;
     return this;
   }
-<<<<<<< HEAD
-=======
-
->>>>>>> 9c47a460
+
 
   /**
    * @param hashBuilder
@@ -342,14 +312,11 @@
     return this;
   }
 
-<<<<<<< HEAD
-=======
 
   public void setCacheKeyFactory(final CacheKeyFactory cacheKeyFactory) {
     this.cacheKeyFactory = cacheKeyFactory;
   }
 
->>>>>>> 9c47a460
   /**
    * @param modelTransformers
    *          the modelTransformers to set
@@ -396,14 +363,6 @@
     this.processorsFactory = processorsFactory;
   }
 
-<<<<<<< HEAD
-=======
-  public WroModelFactory getModelFactory() {
-    return modelFactory;
-  }
-
-
->>>>>>> 9c47a460
   public BaseWroManagerFactory setResourceAuthorizationManager(final ResourceAuthorizationManager authorizationManager) {
     this.authorizationManager = authorizationManager;
     return this;
