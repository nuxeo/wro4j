package ro.isdc.wro.http.handler;

import java.io.IOException;

import javax.servlet.http.HttpServletRequest;
import javax.servlet.http.HttpServletResponse;

import org.slf4j.Logger;
import org.slf4j.LoggerFactory;

import ro.isdc.wro.config.Context;
import ro.isdc.wro.model.group.Inject;
import ro.isdc.wro.util.WroUtil;


/**
 * This RequestHandler will reload the model on HTTP requests to "wroAPI/reloadModel"
 * <p/>
 * This handler is available only in debug mode by default. You can change this behavior by overriding
 * {@link RequestHandler#isEnabled()} method.
 * 
 * @author Ivar Conradi Østhus
 * @created 19 May 2012
 * @since 1.4.7
 */
public class ReloadModelRequestHandler
<<<<<<< HEAD
    extends RequestHandlerSupport {
  private static final Logger LOG = LoggerFactory.getLogger(ReloadCacheRequestHandler.class);
=======
    implements RequestHandler {
  private static final Logger LOG = LoggerFactory.getLogger(ReloadModelRequestHandler.class);
>>>>>>> e3d0160f
  /**
   * API - reload model method call
   */
  public static final String ENDPOINT_URI = PATH_API + "/reloadModel";
  @Inject
  private Context context;
  
  /**
   * {@inheritDoc}
   */
  @Override
  public void handle(final HttpServletRequest request, final HttpServletResponse response)
      throws IOException {
    context.getConfig().reloadModel();
    WroUtil.addNoCacheHeaders(response);
    response.setStatus(HttpServletResponse.SC_OK);
    LOG.debug("WroModel reloaded");
  }
  
  /**
   * {@inheritDoc}
   */
  @Override
  public boolean accept(final HttpServletRequest request) {
    return WroUtil.matchesUrl(request, ENDPOINT_URI);
  }
  
  /**
   * {@inheritDoc}
   */
  @Override
  public boolean isEnabled() {
    return context.getConfig().isDebug();
  }
}<|MERGE_RESOLUTION|>--- conflicted
+++ resolved
@@ -24,13 +24,8 @@
  * @since 1.4.7
  */
 public class ReloadModelRequestHandler
-<<<<<<< HEAD
     extends RequestHandlerSupport {
-  private static final Logger LOG = LoggerFactory.getLogger(ReloadCacheRequestHandler.class);
-=======
-    implements RequestHandler {
   private static final Logger LOG = LoggerFactory.getLogger(ReloadModelRequestHandler.class);
->>>>>>> e3d0160f
   /**
    * API - reload model method call
    */
