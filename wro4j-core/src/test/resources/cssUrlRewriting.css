--- conflicted
+++ resolved
@@ -1,182 +1,87 @@
-<<<<<<< HEAD
-
-.imageWithSrcAttribute {
-    filter: progid:DXImageTransform.Microsoft.AlphaImageLoader(src='../images/tabs/tabContent.png', sizingMethod='scale' );
-    filter: progid:DXImageTransform.Microsoft.AlphaImageLoader(src='/images/tabs/tabContent.png',   sizingMethod='scale' )
-    filter: progid:DXImageTransform.Microsoft.AlphaImageLoader(src=  ' /images/tabs/tabContent.png ',   sizingMethod='scale' );
-    filter: progid:DXImageTransform.Microsoft.AlphaImageLoader(src=  ' /images/tabs/tabContent.png ',  
-       sizingMethod='scale' );
-    filter : progid:DXImageTransform.Microsoft.AlphaImageLoader(src=  ' /images/tabs/tabContent.png ',  sizingMethod='scale' );
-    filter : 
-        progid:DXImageTransform.Microsoft.AlphaImageLoader(src=  ' /images/tabs/tabContent.png ',   sizingMethod='scale' );
-    color:red;
-    background: url(img.gif)
-}
-#outer {
-  filter: progid:DXImageTransform.Microsoft.AlphaImageLoader(
-      src='images/transparent-border.png',
-      sizingMethod='scale');
-}
-@font-face {
-    src: url(btn_icons.png);
-}
-.relativeImageBackgrounds {
-    background: #B3B3B3 url(img.gif);color:red;
-    background: url(img.gif);
-    background: url(folder/img.gif);
-    background: url('folder/img.gif');
-    background: url("folder/img.gif");
-    background: url(folder/folder/img.gif) top left;
-    background: url(../img.gif) repeat-x;
-    background: url(../../img.gif) no-repeat right;
-    BACKGROUND-IMAGE: url(../img1.gif);
-    background-image: url(../img.gif);
-    background-image: 
-     #555 url(../img.gif);
-    background-image: 
-     url(../img.gif);
-    background:
-        url(../themes/andreas08/scripts/syntaxhighlighter-2/styles/wrapping.png)
-        0 1.1em no-repeat !important;color:red;
-}
-.inline {background:#ffffff url('img_tree.png') no-repeat right top;}
-.inlineMinimized {background:#ffffff url('img_tree.png') no-repeat right top;color:red;font-size:large;}.anotherClass{color:blue;background:#ffffff url('img_tree.png') no-repeat right top;}
-.noQuotes {
-    background-IMAGE: URL(/img.gif);
-    background: url(/img.gif) red;
-    background: url(/folder/img.gif) no-repeat right;
-    background: url(http://www.google.com/);
-}
-
-.differentTypeOfQuotes {
-    background: #B3B3B3 url("/images/buttons/button_gry_bg.png") repeat-x 
-        scroll 0 -1px;
-    background: #B3B3B3 url('/images/buttons/button_gry_bg.png') repeat-x
-        scroll 0 -1px;
-    background: #B3B3B3 url(/images/buttons/button_gry_bg.png) repeat-x
-        scroll 0 -1px
-}
-
-.contextPathWithWhitespaces {
-    background-image: url( "/absolute/path/to/image1.png" );
-    background-image: url( '/absolute/path/to/image2.png' );
-    background-image: url( /absolute/path/to/image3.png );
-    background-image: url( "/absolute/path/to/image4.png");
-    background-image: url( '/absolute/path/to/image5.png');
-    background-image: url( /absolute/path/to/image6.png);
-    background-image: url( "absolute/path/to/image7.png" );
-    background-image: url( 'absolute/path/to/image8.png' );
-    background-image: url( absolute/path/to/image9.png );
-    background-image: url("absolute/path/to/image10.png");
-    background-image: url('absolute/path/to/image11.png');
-    background-image: url("absolute/path/to/image11a.png" );
-    background-image: url('absolute/path/to/image11b.png' );
-    background-image: url(absolute/path/to/image12.png);
-}
-
-.relativePathWithWhitespaces {
-    background-image: url( "path/to/image.png" );
-    background-image: url( 'path/to/image.png' );
-    background-image: url( path/to/image.png );
-}
-
-.specialCharacters {
-    background-image: url( path/with/$pecial/character.png);
-}
-@font-face {
-    font-family: 'Trade Gothic Condensed Bold';
-    src: url('../fonts/tradegothic-boldcondtwenty-webfont.eot');
-    src: url('../fonts/tradegothic-boldcondtwenty-webfont.eot?#iefix') format('embedded-opentype'),
-         url('../fonts/tradegothic-boldcondtwenty-webfont.woff') format('woff'),
-         url('../fonts/tradegothic-boldcondtwenty-webfont.ttf') format('truetype'),
-         url('../fonts/tradegothic-boldcondtwenty-webfont.svg#tradegothic-boldcondtwenty-webfont') format('svg');
-    font-weight: normal;
-    font-style: normal;
-=======
-
-.imageWithSrcAttribute {
-    filter: progid:DXImageTransform.Microsoft.AlphaImageLoader(src='../images/tabs/tabContent.png', sizingMethod='scale' );
-    filter: progid:DXImageTransform.Microsoft.AlphaImageLoader(src='/images/tabs/tabContent.png',   sizingMethod='scale' )
-    filter: progid:DXImageTransform.Microsoft.AlphaImageLoader(src=  ' /images/tabs/tabContent.png ',   sizingMethod='scale' );
-    filter: progid:DXImageTransform.Microsoft.AlphaImageLoader(src=  ' /images/tabs/tabContent.png ',  
-       sizingMethod='scale' );
-    filter : progid:DXImageTransform.Microsoft.AlphaImageLoader(src=  ' /images/tabs/tabContent.png ',  sizingMethod='scale' );
-    filter : 
-        progid:DXImageTransform.Microsoft.AlphaImageLoader(src=  ' /images/tabs/tabContent.png ',   sizingMethod='scale' );
-    color:red;
-    background: url(img.gif)
-}
-#outer {
-  filter: progid:DXImageTransform.Microsoft.AlphaImageLoader(
-      src='images/transparent-border.png',
-      sizingMethod='scale');
-}
-@font-face {
-    src: url(btn_icons.png);
-}
-.relativeImageBackgrounds {
-    background: #B3B3B3 url(img.gif);color:red;
-    background: url(img.gif);
-    background: url(folder/img.gif);
-    background: url('folder/img.gif');
-    background: url("folder/img.gif");
-    background: url(folder/folder/img.gif) top left;
-    background: url(../img.gif) repeat-x;
-    background: url(../../img.gif) no-repeat right;
-    BACKGROUND-IMAGE: url(../img1.gif);
-    background-image: url(../img.gif);
-    background-image: 
-     #555 url(../img.gif);
-    background-image: 
-     url(../img.gif);
-    background:
-        url(../themes/andreas08/scripts/syntaxhighlighter-2/styles/wrapping.png)
-        0 1.1em no-repeat !important;color:red;
-}
-.inline {background:#ffffff url('img_tree.png') no-repeat right top;}
-.inlineMinimized {background:#ffffff url('img_tree.png') no-repeat right top;color:red;font-size:large;}.anotherClass{color:blue;background:#ffffff url('img_tree.png') no-repeat right top;}
-.noQuotes {
-    background-IMAGE: URL(/img.gif);
-    background: url(/img.gif) red;
-    background: url(/folder/img.gif) no-repeat right;
-    background: url(http://www.google.com/);
-}
-
-.differentTypeOfQuotes {
-    background: #B3B3B3 url("/images/buttons/button_gry_bg.png") repeat-x 
-        scroll 0 -1px;
-    background: #B3B3B3 url('/images/buttons/button_gry_bg.png') repeat-x
-        scroll 0 -1px;
-    background: #B3B3B3 url(/images/buttons/button_gry_bg.png) repeat-x
-        scroll 0 -1px
-}
-
-.contextPathWithWhitespaces {
-    background-image: url( "/absolute/path/to/image1.png" );
-    background-image: url( '/absolute/path/to/image2.png' );
-    background-image: url( /absolute/path/to/image3.png );
-    background-image: url( "/absolute/path/to/image4.png");
-    background-image: url( '/absolute/path/to/image5.png');
-    background-image: url( /absolute/path/to/image6.png);
-    background-image: url( "absolute/path/to/image7.png" );
-    background-image: url( 'absolute/path/to/image8.png' );
-    background-image: url( absolute/path/to/image9.png );
-    background-image: url("absolute/path/to/image10.png");
-    background-image: url('absolute/path/to/image11.png');
-    background-image: url("absolute/path/to/image11a.png" );
-    background-image: url('absolute/path/to/image11b.png' );
-    background-image: url(absolute/path/to/image12.png);
-}
-
-.relativePathWithWhitespaces {
-    background-image: url( "path/to/image.png" );
-    background-image: url( 'path/to/image.png' );
-    background-image: url( path/to/image.png );
-}
-
-.specialCharacters {
-    background-image: url( path/with/$pecial/character.png);
-}
+
+.imageWithSrcAttribute {
+    filter: progid:DXImageTransform.Microsoft.AlphaImageLoader(src='../images/tabs/tabContent.png', sizingMethod='scale' );
+    filter: progid:DXImageTransform.Microsoft.AlphaImageLoader(src='/images/tabs/tabContent.png',   sizingMethod='scale' )
+    filter: progid:DXImageTransform.Microsoft.AlphaImageLoader(src=  ' /images/tabs/tabContent.png ',   sizingMethod='scale' );
+    filter: progid:DXImageTransform.Microsoft.AlphaImageLoader(src=  ' /images/tabs/tabContent.png ',  
+       sizingMethod='scale' );
+    filter : progid:DXImageTransform.Microsoft.AlphaImageLoader(src=  ' /images/tabs/tabContent.png ',  sizingMethod='scale' );
+    filter : 
+        progid:DXImageTransform.Microsoft.AlphaImageLoader(src=  ' /images/tabs/tabContent.png ',   sizingMethod='scale' );
+    color:red;
+    background: url(img.gif)
+}
+#outer {
+  filter: progid:DXImageTransform.Microsoft.AlphaImageLoader(
+      src='images/transparent-border.png',
+      sizingMethod='scale');
+}
+@font-face {
+    src: url(btn_icons.png);
+}
+.relativeImageBackgrounds {
+    background: #B3B3B3 url(img.gif);color:red;
+    background: url(img.gif);
+    background: url(folder/img.gif);
+    background: url('folder/img.gif');
+    background: url("folder/img.gif");
+    background: url(folder/folder/img.gif) top left;
+    background: url(../img.gif) repeat-x;
+    background: url(../../img.gif) no-repeat right;
+    BACKGROUND-IMAGE: url(../img1.gif);
+    background-image: url(../img.gif);
+    background-image: 
+     #555 url(../img.gif);
+    background-image: 
+     url(../img.gif);
+    background:
+        url(../themes/andreas08/scripts/syntaxhighlighter-2/styles/wrapping.png)
+        0 1.1em no-repeat !important;color:red;
+}
+.inline {background:#ffffff url('img_tree.png') no-repeat right top;}
+.inlineMinimized {background:#ffffff url('img_tree.png') no-repeat right top;color:red;font-size:large;}.anotherClass{color:blue;background:#ffffff url('img_tree.png') no-repeat right top;}
+.noQuotes {
+    background-IMAGE: URL(/img.gif);
+    background: url(/img.gif) red;
+    background: url(/folder/img.gif) no-repeat right;
+    background: url(http://www.google.com/);
+}
+
+.differentTypeOfQuotes {
+    background: #B3B3B3 url("/images/buttons/button_gry_bg.png") repeat-x 
+        scroll 0 -1px;
+    background: #B3B3B3 url('/images/buttons/button_gry_bg.png') repeat-x
+        scroll 0 -1px;
+    background: #B3B3B3 url(/images/buttons/button_gry_bg.png) repeat-x
+        scroll 0 -1px
+}
+
+.contextPathWithWhitespaces {
+    background-image: url( "/absolute/path/to/image1.png" );
+    background-image: url( '/absolute/path/to/image2.png' );
+    background-image: url( /absolute/path/to/image3.png );
+    background-image: url( "/absolute/path/to/image4.png");
+    background-image: url( '/absolute/path/to/image5.png');
+    background-image: url( /absolute/path/to/image6.png);
+    background-image: url( "absolute/path/to/image7.png" );
+    background-image: url( 'absolute/path/to/image8.png' );
+    background-image: url( absolute/path/to/image9.png );
+    background-image: url("absolute/path/to/image10.png");
+    background-image: url('absolute/path/to/image11.png');
+    background-image: url("absolute/path/to/image11a.png" );
+    background-image: url('absolute/path/to/image11b.png' );
+    background-image: url(absolute/path/to/image12.png);
+}
+
+.relativePathWithWhitespaces {
+    background-image: url( "path/to/image.png" );
+    background-image: url( 'path/to/image.png' );
+    background-image: url( path/to/image.png );
+}
+
+.specialCharacters {
+    background-image: url( path/with/$pecial/character.png);
+}
 @font-face {
     font-family: 'Trade Gothic Condensed Bold';
     src: url('fonts/tradegothic-boldcondtwenty-webfont.eot');
@@ -186,5 +91,4 @@
     url('fonts/tradegothic-boldcondtwenty-webfont.svg#tradegothic-boldcondtwenty-webfont') format('svg');
     font-weight: normal;
     font-style: normal;
->>>>>>> a3bc52d4
 }