--- conflicted
+++ resolved
@@ -14,10 +14,7 @@
 import java.util.concurrent.atomic.AtomicBoolean;
 
 import org.junit.After;
-<<<<<<< HEAD
-=======
 import org.junit.AfterClass;
->>>>>>> f547e9d6
 import org.junit.Assert;
 import org.junit.Before;
 import org.junit.BeforeClass;
@@ -101,22 +98,14 @@
     victim = new ResourceWatcher();
     createDefaultInjector().inject(victim);
   }
-<<<<<<< HEAD
-
+  
   @After
-  public void tearDown() throws Exception {
+  public void tearDown()
+      throws Exception {
     victim.destroy();
     Context.unset();
   }
-
-=======
-  
-  @After
-  public void tearDown() {
-    Context.unset();
-  }
-  
->>>>>>> f547e9d6
+  
   public Injector createDefaultInjector() {
     final UriLocatorFactory locatorFactory = new AbstractUriLocatorFactory() {
       public UriLocator getInstance(final String uri) {
@@ -291,10 +280,10 @@
     victim.check(cacheEntry);
     assertTrue(flag.get());
   }
-<<<<<<< HEAD
-
-  @Test
-  public void shouldCheckForChangeAsynchronously() throws Exception {
+  
+  @Test
+  public void shouldCheckForChangeAsynchronously()
+      throws Exception {
     final AtomicBoolean groupChanged = new AtomicBoolean();
     final AtomicBoolean callbackInvoked = new AtomicBoolean();
     victim = new ResourceWatcher() {
@@ -319,10 +308,7 @@
       }
     }, 500);
   }
-
-=======
-  
->>>>>>> f547e9d6
+  
   private Answer<InputStream> answerWithContent(final String content) {
     return new Answer<InputStream>() {
       public InputStream answer(final InvocationOnMock invocation)
