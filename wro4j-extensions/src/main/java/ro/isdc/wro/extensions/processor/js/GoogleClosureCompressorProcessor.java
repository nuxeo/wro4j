--- conflicted
+++ resolved
@@ -1,124 +1,119 @@
-/**
- * Copyright@2010 Alex Objelean
- */
-package ro.isdc.wro.extensions.processor.js;
-
-import java.io.ByteArrayInputStream;
-import java.io.IOException;
-import java.io.Reader;
-import java.io.Writer;
-import java.util.logging.Level;
-
-import org.apache.commons.io.IOUtils;
-import org.slf4j.Logger;
-import org.slf4j.LoggerFactory;
-
-import ro.isdc.wro.config.Context;
-import ro.isdc.wro.model.group.processor.Minimize;
-import ro.isdc.wro.model.resource.Resource;
-import ro.isdc.wro.model.resource.ResourceType;
-import ro.isdc.wro.model.resource.SupportedResourceType;
-import ro.isdc.wro.model.resource.processor.ResourcePostProcessor;
-import ro.isdc.wro.model.resource.processor.ResourcePreProcessor;
-
-import com.google.javascript.jscomp.CheckLevel;
-import com.google.javascript.jscomp.CompilationLevel;
-import com.google.javascript.jscomp.Compiler;
-import com.google.javascript.jscomp.CompilerOptions;
-import com.google.javascript.jscomp.DefaultCodingConvention;
-import com.google.javascript.jscomp.DiagnosticGroups;
-import com.google.javascript.jscomp.JSSourceFile;
-import com.google.javascript.jscomp.Result;
-
-
-/**
- * Uses Google closure compiler for js minimization.
- *
- * @see http://blog.bolinfest.com/2009/11/calling-closure-compiler-from-java.html
- * @author Alex Objelean
- */
-@Minimize
-@SupportedResourceType(ResourceType.JS)
-public class GoogleClosureCompressorProcessor
-  implements ResourcePostProcessor, ResourcePreProcessor {
-  private static final Logger LOG = LoggerFactory.getLogger(GoogleClosureCompressorProcessor.class);
-  /**
-   * {@link CompilationLevel} to use for compression.
-   */
-  private final CompilationLevel compilationLevel;
-
-
-  /**
-   * Uses google closure compiler with default compilation level: {@link CompilationLevel#SIMPLE_OPTIMIZATIONS}
-   */
-  public GoogleClosureCompressorProcessor() {
-    compilationLevel = CompilationLevel.SIMPLE_OPTIMIZATIONS;
-  }
-
-
-  /**
-   * Uses google closure compiler with specified compilation level.
-   *
-   * @param compilationLevel not null {@link CompilationLevel} enum.
-   */
-  public GoogleClosureCompressorProcessor(final CompilationLevel compilationLevel) {
-    if (compilationLevel == null) {
-      throw new IllegalArgumentException("compilation level cannot be null!");
-    }
-    this.compilationLevel = compilationLevel;
-  }
-
-  /**
-   * {@inheritDoc}
-   */
-  public void process(final Resource resource, final Reader reader, final Writer writer)
-    throws IOException {
-    final String content = IOUtils.toString(reader);
-    try {
-      Compiler.setLoggingLevel(Level.SEVERE);
-      final Compiler compiler = new Compiler();
-      final CompilerOptions options = new CompilerOptions();
-      compilationLevel.setOptionsForCompilationLevel(options);
-      //This is important in order to avoid INTERNAL_ERROR (@see https://groups.google.com/forum/#!topic/closure-compiler-discuss/TDPtHU503Xk}
-      options.foldConstants = false;
-      //make it play nice with GAE
-      compiler.disableThreads();
-      compiler.initOptions(options);
-      /**
-       * According to John Lenz from the Closure Compiler project, if you are using the Compiler API directly, you
-       * should specify a CodingConvention. {@link http://code.google.com/p/wro4j/issues/detail?id=155}
-       */
-      options.setCodingConvention(new DefaultCodingConvention());
-      //set it to warning, otherwise compiler will fail
-      options.setWarningLevel(DiagnosticGroups.CHECK_VARIABLES,
-        CheckLevel.WARNING);
-
-      final JSSourceFile extern = JSSourceFile.fromCode("externs.js", "");
-<<<<<<< HEAD
-      final String fileName = resource == null ? "wro4j-processed-file.js" : resource.getUri();
-      final JSSourceFile input = JSSourceFile.fromInputStream(fileName, new ByteArrayInputStream(content.getBytes()));
-=======
-      final JSSourceFile input = JSSourceFile.fromInputStream("",
-          new ByteArrayInputStream(content.getBytes(Context.get().getConfig().getEncoding())));
->>>>>>> 83c436dd
-      final Result result = compiler.compile(extern, input, options);
-      if (result.success) {
-        writer.write(compiler.toSource());
-      } else {
-        writer.write(content);
-      }
-    } finally {
-      LOG.debug("finally");
-      reader.close();
-      writer.close();
-    }
-  }
-
-  /**
-   * {@inheritDoc}
-   */
-  public void process(final Reader reader, final Writer writer)
-    throws IOException {
-    process(null, reader, writer);
-  }
-}
+/**
+ * Copyright@2010 Alex Objelean
+ */
+package ro.isdc.wro.extensions.processor.js;
+
+import java.io.ByteArrayInputStream;
+import java.io.IOException;
+import java.io.Reader;
+import java.io.Writer;
+import java.util.logging.Level;
+
+import org.apache.commons.io.IOUtils;
+import org.slf4j.Logger;
+import org.slf4j.LoggerFactory;
+
+import ro.isdc.wro.config.Context;
+import ro.isdc.wro.model.group.processor.Minimize;
+import ro.isdc.wro.model.resource.Resource;
+import ro.isdc.wro.model.resource.ResourceType;
+import ro.isdc.wro.model.resource.SupportedResourceType;
+import ro.isdc.wro.model.resource.processor.ResourcePostProcessor;
+import ro.isdc.wro.model.resource.processor.ResourcePreProcessor;
+
+import com.google.javascript.jscomp.CheckLevel;
+import com.google.javascript.jscomp.CompilationLevel;
+import com.google.javascript.jscomp.Compiler;
+import com.google.javascript.jscomp.CompilerOptions;
+import com.google.javascript.jscomp.DefaultCodingConvention;
+import com.google.javascript.jscomp.DiagnosticGroups;
+import com.google.javascript.jscomp.JSSourceFile;
+import com.google.javascript.jscomp.Result;
+
+
+/**
+ * Uses Google closure compiler for js minimization.
+ *
+ * @see http://blog.bolinfest.com/2009/11/calling-closure-compiler-from-java.html
+ * @author Alex Objelean
+ */
+@Minimize
+@SupportedResourceType(ResourceType.JS)
+public class GoogleClosureCompressorProcessor
+  implements ResourcePostProcessor, ResourcePreProcessor {
+  private static final Logger LOG = LoggerFactory.getLogger(GoogleClosureCompressorProcessor.class);
+  /**
+   * {@link CompilationLevel} to use for compression.
+   */
+  private final CompilationLevel compilationLevel;
+
+
+  /**
+   * Uses google closure compiler with default compilation level: {@link CompilationLevel#SIMPLE_OPTIMIZATIONS}
+   */
+  public GoogleClosureCompressorProcessor() {
+    compilationLevel = CompilationLevel.SIMPLE_OPTIMIZATIONS;
+  }
+
+
+  /**
+   * Uses google closure compiler with specified compilation level.
+   *
+   * @param compilationLevel not null {@link CompilationLevel} enum.
+   */
+  public GoogleClosureCompressorProcessor(final CompilationLevel compilationLevel) {
+    if (compilationLevel == null) {
+      throw new IllegalArgumentException("compilation level cannot be null!");
+    }
+    this.compilationLevel = compilationLevel;
+  }
+
+  /**
+   * {@inheritDoc}
+   */
+  public void process(final Resource resource, final Reader reader, final Writer writer)
+    throws IOException {
+    final String content = IOUtils.toString(reader);
+    try {
+      Compiler.setLoggingLevel(Level.SEVERE);
+      final Compiler compiler = new Compiler();
+      final CompilerOptions options = new CompilerOptions();
+      compilationLevel.setOptionsForCompilationLevel(options);
+      //This is important in order to avoid INTERNAL_ERROR (@see https://groups.google.com/forum/#!topic/closure-compiler-discuss/TDPtHU503Xk}
+      options.foldConstants = false;
+      //make it play nice with GAE
+      compiler.disableThreads();
+      compiler.initOptions(options);
+      /**
+       * According to John Lenz from the Closure Compiler project, if you are using the Compiler API directly, you
+       * should specify a CodingConvention. {@link http://code.google.com/p/wro4j/issues/detail?id=155}
+       */
+      options.setCodingConvention(new DefaultCodingConvention());
+      //set it to warning, otherwise compiler will fail
+      options.setWarningLevel(DiagnosticGroups.CHECK_VARIABLES,
+        CheckLevel.WARNING);
+
+      final JSSourceFile extern = JSSourceFile.fromCode("externs.js", "");
+      final String fileName = resource == null ? "wro4j-processed-file.js" : resource.getUri();
+      final JSSourceFile input = JSSourceFile.fromInputStream(fileName, new ByteArrayInputStream(content.getBytes(Context.get().getConfig().getEncoding())));
+      final Result result = compiler.compile(extern, input, options);
+      if (result.success) {
+        writer.write(compiler.toSource());
+      } else {
+        writer.write(content);
+      }
+    } finally {
+      LOG.debug("finally");
+      reader.close();
+      writer.close();
+    }
+  }
+
+  /**
+   * {@inheritDoc}
+   */
+  public void process(final Reader reader, final Writer writer)
+    throws IOException {
+    process(null, reader, writer);
+  }
+}