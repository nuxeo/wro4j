--- conflicted
+++ resolved
@@ -1,70 +1,66 @@
-/**
- * Copyright Alex Objelean
- */
-package ro.isdc.wro.extensions.processor.support;
-
-import org.apache.commons.lang3.Validate;
-import org.apache.commons.pool.BasePoolableObjectFactory;
-import org.apache.commons.pool.impl.GenericObjectPool;
-
-import ro.isdc.wro.util.ObjectFactory;
-
-
-/**
- * A generic aware object pool wrapper. Probably not the best name, but it can be changed later. It helps you to avoid
- * the cast and hides the exception handling by throwing {@link RuntimeException} when borrowing or returning object to
- * the pool fails.
- *
- * @author Alex Objelean
- * @created 10 Nov 2011
- * @since 1.4.2
- */
-public class ObjectPoolHelper<T> {
-  private static final int MAX_IDLE = 1;
-  /**
-   * Use WHEN_EXHAUSTED_GROW strategy, otherwise the pool object retrieval can fail. More details here:
-   * <a>http://code.google.com/p/wro4j/issues/detail?id=364</a>
-   */
-  private static final byte EXHAUSTED_ACTION = GenericObjectPool.WHEN_EXHAUSTED_GROW;
-  private static final long MAX_WAIT = 1000L * 5L;
-  // Allows using the objects from the pool in a thread-safe fashion.
-  private GenericObjectPool<T> objectPool;
-
-
-  public ObjectPoolHelper(final ObjectFactory<T> objectFactory) {
-    Validate.notNull(objectFactory);
-    final int maxActive = Math.max(2, Runtime.getRuntime().availableProcessors());
-<<<<<<< HEAD
-    objectPool = new GenericObjectPool<T>(new BasePoolableObjectFactory<T>() {
-=======
-    objectPool = new GenericObjectPool(new BasePoolableObjectFactory<T>() {
->>>>>>> 14f0c804
-      @Override
-      public T makeObject()
-        throws Exception {
-        return objectFactory.create();
-      }
-    }, maxActive, EXHAUSTED_ACTION, MAX_WAIT, MAX_IDLE);
-  }
-
-
-  public T getObject() {
-    try {
-      return objectPool.borrowObject();
-    } catch (final Exception e) {
-      // should never happen
-      throw new RuntimeException("Cannot get object from the pool", e);
-    }
-  }
-
-
-  public void returnObject(final T engine) {
-    Validate.notNull(engine);
-    try {
-      objectPool.returnObject(engine);
-    } catch (final Exception e) {
-      // should never happen
-      throw new RuntimeException("Cannot get object from the pool", e);
-    }
-  }
-}
+/**
+ * Copyright Alex Objelean
+ */
+package ro.isdc.wro.extensions.processor.support;
+
+import org.apache.commons.lang3.Validate;
+import org.apache.commons.pool.BasePoolableObjectFactory;
+import org.apache.commons.pool.impl.GenericObjectPool;
+
+import ro.isdc.wro.util.ObjectFactory;
+
+
+/**
+ * A generic aware object pool wrapper. Probably not the best name, but it can be changed later. It helps you to avoid
+ * the cast and hides the exception handling by throwing {@link RuntimeException} when borrowing or returning object to
+ * the pool fails.
+ *
+ * @author Alex Objelean
+ * @created 10 Nov 2011
+ * @since 1.4.2
+ */
+public class ObjectPoolHelper<T> {
+  private static final int MAX_IDLE = 1;
+  /**
+   * Use WHEN_EXHAUSTED_GROW strategy, otherwise the pool object retrieval can fail. More details here:
+   * <a>http://code.google.com/p/wro4j/issues/detail?id=364</a>
+   */
+  private static final byte EXHAUSTED_ACTION = GenericObjectPool.WHEN_EXHAUSTED_GROW;
+  private static final long MAX_WAIT = 1000L * 5L;
+  // Allows using the objects from the pool in a thread-safe fashion.
+  private GenericObjectPool<T> objectPool;
+
+
+  public ObjectPoolHelper(final ObjectFactory<T> objectFactory) {
+    Validate.notNull(objectFactory);
+    final int maxActive = Math.max(2, Runtime.getRuntime().availableProcessors());
+    objectPool = new GenericObjectPool(new BasePoolableObjectFactory<T>() {
+      @Override
+      public T makeObject()
+        throws Exception {
+        return objectFactory.create();
+      }
+    }, maxActive, EXHAUSTED_ACTION, MAX_WAIT, MAX_IDLE);
+  }
+
+
+  public T getObject() {
+    try {
+      return objectPool.borrowObject();
+    } catch (final Exception e) {
+      // should never happen
+      throw new RuntimeException("Cannot get object from the pool", e);
+    }
+  }
+
+
+  public void returnObject(final T engine) {
+    Validate.notNull(engine);
+    try {
+      objectPool.returnObject(engine);
+    } catch (final Exception e) {
+      // should never happen
+      throw new RuntimeException("Cannot get object from the pool", e);
+    }
+  }
+}