<?xml version="1.0" encoding="UTF-8"?>
<project xmlns="http://maven.apache.org/POM/4.0.0" xmlns:xsi="http://www.w3.org/2001/XMLSchema-instance" xsi:schemaLocation="http://maven.apache.org/POM/4.0.0 http://maven.apache.org/maven-v4_0_0.xsd">
    <modelVersion>4.0.0</modelVersion>
    <parent>
        <groupId>ro.isdc.wro4j</groupId>
        <artifactId>wro4j-parent</artifactId>
<<<<<<< HEAD
        <version>1.6.3</version>
=======
        <version>1.7.0</version>
>>>>>>> da53ea1b
    </parent>
    <artifactId>wro4j-maven-plugin</artifactId>
    <packaging>maven-plugin</packaging>
    <name>wro4j maven plugin</name>
    <dependencies>
        <dependency>
            <groupId>${project.groupId}</groupId>
            <artifactId>wro4j-extensions</artifactId>
        </dependency>
        <dependency>
            <groupId>javax.servlet</groupId>
            <artifactId>servlet-api</artifactId>
            <scope>compile</scope>
        </dependency>
        <dependency>
            <groupId>org.apache.maven</groupId>
            <artifactId>maven-plugin-api</artifactId>
        </dependency>
	     	<!-- By default it has 'test' scope, here it must be 'compile' -->
        <dependency>
            <groupId>org.mockito</groupId>
            <artifactId>mockito-core</artifactId>
            <scope>compile</scope>
        </dependency>
        <dependency>
            <groupId>org.apache.maven</groupId>
            <artifactId>maven-artifact</artifactId>
        </dependency>
        <dependency>
            <groupId>org.apache.maven</groupId>
            <artifactId>maven-core</artifactId>
        </dependency>
        <dependency>
            <groupId>org.apache.maven.shared</groupId>
            <artifactId>maven-plugin-testing-harness</artifactId>
        </dependency>
        <dependency>
            <groupId>org.sonatype.plexus</groupId>
            <artifactId>plexus-build-api</artifactId>
            <version>0.0.7</version>
        </dependency>
	     	<!-- Add explicitly compile scope, because it is by default test--> 
        <dependency>
            <groupId>org.slf4j</groupId>
            <artifactId>slf4j-log4j12</artifactId>
            <optional>true</optional>
            <scope>compile</scope>
        </dependency>
    </dependencies>
</project><|MERGE_RESOLUTION|>--- conflicted
+++ resolved
@@ -4,11 +4,7 @@
     <parent>
         <groupId>ro.isdc.wro4j</groupId>
         <artifactId>wro4j-parent</artifactId>
-<<<<<<< HEAD
-        <version>1.6.3</version>
-=======
         <version>1.7.0</version>
->>>>>>> da53ea1b
     </parent>
     <artifactId>wro4j-maven-plugin</artifactId>
     <packaging>maven-plugin</packaging>
