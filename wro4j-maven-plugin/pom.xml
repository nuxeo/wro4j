<?xml version="1.0" encoding="UTF-8"?>
<project xmlns="http://maven.apache.org/POM/4.0.0" xmlns:xsi="http://www.w3.org/2001/XMLSchema-instance" xsi:schemaLocation="http://maven.apache.org/POM/4.0.0 http://maven.apache.org/maven-v4_0_0.xsd">
  <modelVersion>4.0.0</modelVersion>
  <groupId>ro.isdc.wro4j</groupId>
  <artifactId>wro4j-maven-plugin</artifactId>
  <packaging>maven-plugin</packaging>
  <name>Web Resource Optimizer Maven Plugin</name>

  <parent>
    <groupId>ro.isdc.wro4j</groupId>
    <artifactId>wro4j-parent</artifactId>
<<<<<<< HEAD
    <version>1.3.1</version>
=======
    <version>1.3.2</version>
>>>>>>> cdcf61f3
  </parent>

  <dependencies>
    <dependency>
      <groupId>ro.isdc.wro4j</groupId>
      <artifactId>wro4j-core</artifactId>
    </dependency>
    <dependency>
      <groupId>javax.servlet</groupId>
      <artifactId>servlet-api</artifactId>
      <scope>compile</scope>
    </dependency>
    <dependency>
      <groupId>org.apache.maven</groupId>
      <artifactId>maven-plugin-api</artifactId>
    </dependency>
    <!-- By default it has 'test' scope, here it must be 'compile' -->
    <dependency>
      <groupId>org.mockito</groupId>
      <artifactId>mockito-all</artifactId>
      <scope>compile</scope>
    </dependency>
    
    <dependency>
      <groupId>org.apache.maven</groupId>
      <artifactId>maven-artifact</artifactId>
    </dependency>
    <dependency>
      <groupId>org.apache.maven</groupId>
      <artifactId>maven-core</artifactId>
    </dependency>
    <dependency>
      <groupId>org.apache.maven.shared</groupId>
      <artifactId>maven-plugin-testing-harness</artifactId>
    </dependency>
    <dependency>
      <groupId>org.apache.maven</groupId>
      <artifactId>maven-embedder</artifactId>
      <version>2.0.4</version>
    </dependency>
		<!-- Add explicitly compile scope, because it is by default test -->
    <dependency>
      <groupId>org.slf4j</groupId>
      <artifactId>slf4j-log4j12</artifactId>
      <scope>compile</scope>
    </dependency>
  </dependencies>
</project>  
  
<|MERGE_RESOLUTION|>--- conflicted
+++ resolved
@@ -1,65 +1,61 @@
-<?xml version="1.0" encoding="UTF-8"?>
-<project xmlns="http://maven.apache.org/POM/4.0.0" xmlns:xsi="http://www.w3.org/2001/XMLSchema-instance" xsi:schemaLocation="http://maven.apache.org/POM/4.0.0 http://maven.apache.org/maven-v4_0_0.xsd">
-  <modelVersion>4.0.0</modelVersion>
-  <groupId>ro.isdc.wro4j</groupId>
-  <artifactId>wro4j-maven-plugin</artifactId>
-  <packaging>maven-plugin</packaging>
-  <name>Web Resource Optimizer Maven Plugin</name>
-
-  <parent>
-    <groupId>ro.isdc.wro4j</groupId>
-    <artifactId>wro4j-parent</artifactId>
-<<<<<<< HEAD
-    <version>1.3.1</version>
-=======
-    <version>1.3.2</version>
->>>>>>> cdcf61f3
-  </parent>
-
-  <dependencies>
-    <dependency>
-      <groupId>ro.isdc.wro4j</groupId>
-      <artifactId>wro4j-core</artifactId>
-    </dependency>
-    <dependency>
-      <groupId>javax.servlet</groupId>
-      <artifactId>servlet-api</artifactId>
-      <scope>compile</scope>
-    </dependency>
-    <dependency>
-      <groupId>org.apache.maven</groupId>
-      <artifactId>maven-plugin-api</artifactId>
-    </dependency>
-    <!-- By default it has 'test' scope, here it must be 'compile' -->
-    <dependency>
-      <groupId>org.mockito</groupId>
-      <artifactId>mockito-all</artifactId>
-      <scope>compile</scope>
-    </dependency>
-    
-    <dependency>
-      <groupId>org.apache.maven</groupId>
-      <artifactId>maven-artifact</artifactId>
-    </dependency>
-    <dependency>
-      <groupId>org.apache.maven</groupId>
-      <artifactId>maven-core</artifactId>
-    </dependency>
-    <dependency>
-      <groupId>org.apache.maven.shared</groupId>
-      <artifactId>maven-plugin-testing-harness</artifactId>
-    </dependency>
-    <dependency>
-      <groupId>org.apache.maven</groupId>
-      <artifactId>maven-embedder</artifactId>
-      <version>2.0.4</version>
-    </dependency>
-		<!-- Add explicitly compile scope, because it is by default test -->
-    <dependency>
-      <groupId>org.slf4j</groupId>
-      <artifactId>slf4j-log4j12</artifactId>
-      <scope>compile</scope>
-    </dependency>
-  </dependencies>
-</project>  
-  
+<?xml version="1.0" encoding="UTF-8"?>
+<project xmlns="http://maven.apache.org/POM/4.0.0" xmlns:xsi="http://www.w3.org/2001/XMLSchema-instance" xsi:schemaLocation="http://maven.apache.org/POM/4.0.0 http://maven.apache.org/maven-v4_0_0.xsd">
+  <modelVersion>4.0.0</modelVersion>
+  <groupId>ro.isdc.wro4j</groupId>
+  <artifactId>wro4j-maven-plugin</artifactId>
+  <packaging>maven-plugin</packaging>
+  <name>Web Resource Optimizer Maven Plugin</name>
+
+  <parent>
+    <groupId>ro.isdc.wro4j</groupId>
+    <artifactId>wro4j-parent</artifactId>
+    <version>1.3.2</version>
+  </parent>
+
+  <dependencies>
+    <dependency>
+      <groupId>ro.isdc.wro4j</groupId>
+      <artifactId>wro4j-core</artifactId>
+    </dependency>
+    <dependency>
+      <groupId>javax.servlet</groupId>
+      <artifactId>servlet-api</artifactId>
+      <scope>compile</scope>
+    </dependency>
+    <dependency>
+      <groupId>org.apache.maven</groupId>
+      <artifactId>maven-plugin-api</artifactId>
+    </dependency>
+    <!-- By default it has 'test' scope, here it must be 'compile' -->
+    <dependency>
+      <groupId>org.mockito</groupId>
+      <artifactId>mockito-all</artifactId>
+      <scope>compile</scope>
+    </dependency>
+    
+    <dependency>
+      <groupId>org.apache.maven</groupId>
+      <artifactId>maven-artifact</artifactId>
+    </dependency>
+    <dependency>
+      <groupId>org.apache.maven</groupId>
+      <artifactId>maven-core</artifactId>
+    </dependency>
+    <dependency>
+      <groupId>org.apache.maven.shared</groupId>
+      <artifactId>maven-plugin-testing-harness</artifactId>
+    </dependency>
+    <dependency>
+      <groupId>org.apache.maven</groupId>
+      <artifactId>maven-embedder</artifactId>
+      <version>2.0.4</version>
+    </dependency>
+		<!-- Add explicitly compile scope, because it is by default test -->
+    <dependency>
+      <groupId>org.slf4j</groupId>
+      <artifactId>slf4j-log4j12</artifactId>
+      <scope>compile</scope>
+    </dependency>
+  </dependencies>
+</project>  
+  