--- conflicted
+++ resolved
@@ -33,22 +33,18 @@
 import ro.isdc.wro.manager.factory.standalone.StandaloneContextAware;
 import ro.isdc.wro.maven.plugin.support.ExtraConfigFileAware;
 import ro.isdc.wro.model.WroModel;
-<<<<<<< HEAD
-import ro.isdc.wro.util.concurrent.TaskExecutor;
-=======
-import ro.isdc.wro.model.WroModelInspector;
-import ro.isdc.wro.model.group.Group;
-import ro.isdc.wro.model.group.processor.InjectorBuilder;
-import ro.isdc.wro.model.resource.Resource;
-import ro.isdc.wro.model.resource.ResourceType;
-import ro.isdc.wro.model.resource.locator.factory.UriLocatorFactory;
-import ro.isdc.wro.model.resource.processor.ResourcePreProcessor;
-import ro.isdc.wro.model.resource.processor.decorator.ExceptionHandlingProcessorDecorator;
-import ro.isdc.wro.model.resource.processor.impl.css.AbstractCssImportPreProcessor;
-import ro.isdc.wro.model.resource.processor.impl.css.CssImportPreProcessor;
-import ro.isdc.wro.model.resource.support.hash.HashStrategy;
-import ro.isdc.wro.util.Function;
->>>>>>> d72611f7
+import ro.isdc.wro.model.WroModelInspector;
+import ro.isdc.wro.model.group.Group;
+import ro.isdc.wro.model.group.processor.InjectorBuilder;
+import ro.isdc.wro.model.resource.Resource;
+import ro.isdc.wro.model.resource.ResourceType;
+import ro.isdc.wro.model.resource.locator.factory.UriLocatorFactory;
+import ro.isdc.wro.model.resource.processor.ResourcePreProcessor;
+import ro.isdc.wro.model.resource.processor.decorator.ExceptionHandlingProcessorDecorator;
+import ro.isdc.wro.model.resource.processor.impl.css.AbstractCssImportPreProcessor;
+import ro.isdc.wro.model.resource.processor.impl.css.CssImportPreProcessor;
+import ro.isdc.wro.model.resource.support.hash.HashStrategy;
+import ro.isdc.wro.util.Function;
 
 
 /**
@@ -109,18 +105,14 @@
    * @optional
    */
   private File extraConfigFile;
-<<<<<<< HEAD
-  private TaskExecutor<Void> taskExecutor;
-=======
-  /**
-   * Responsible for identifying the resources changed during incremental build.
-   * <p/>
-   * Read more about it <a href="http://wiki.eclipse.org/M2E_compatible_maven_plugins#BuildContext">here</a>
-   *
-   * @component
-   */
-  private BuildContext buildContext;
->>>>>>> d72611f7
+  /**
+   * Responsible for identifying the resources changed during incremental build.
+   * <p/>
+   * Read more about it <a href="http://wiki.eclipse.org/M2E_compatible_maven_plugins#BuildContext">here</a>
+   *
+   * @component
+   */
+  private BuildContext buildContext;
 
   /**
    * {@inheritDoc}
@@ -142,15 +134,11 @@
       onBeforeExecute();
       doExecute();
     } catch (final Exception e) {
-<<<<<<< HEAD
       getLog().error("Exception occured while executing maven plugin", e);
-      throw new MojoExecutionException("Exception occured while processing: " + e.getMessage(), e);
-=======
       final String message = "Exception occured while processing: " + e.toString() + ", class: "
           + e.getClass().getName() + ",caused by: " + (e.getCause() != null ? e.getCause().getClass().getName() : "");
       getLog().error(message, e);
       throw new MojoExecutionException(message, e);
->>>>>>> d72611f7
     } finally {
       try {
         onAfterExecute();
@@ -516,7 +504,6 @@
     return new URLClassLoader(urls.toArray(new URL[] {}), Thread.currentThread().getContextClassLoader());
   }
 
-<<<<<<< HEAD
   protected final TaskExecutor<Void> getTaskExecutor() {
     if (taskExecutor == null) {
       taskExecutor = new TaskExecutor<Void>() {
@@ -529,9 +516,6 @@
     }
     return taskExecutor;
   }
-
-=======
->>>>>>> d72611f7
   /**
    * @param contextFolder
    *          the servletContextFolder to set
@@ -651,4 +635,4 @@
   void setBuildContext(final BuildContext buildContext) {
     this.buildContext = buildContext;
   }
-}
+}